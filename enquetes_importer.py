--- conflicted
+++ resolved
@@ -392,17 +392,6 @@
     ordered_keys = list(build_ordered_keys(mapping))
     insert_query = f"INSERT INTO {table_name} ({', '.join(ordered_keys)}) VALUES %s"
 
-<<<<<<< HEAD
-=======
-    delete_strategy = (
-        facility_config.get("delete_strategy") or "facility_code"
-    ).lower()
-    if delete_strategy not in {"facility_code", "enquete_keys", "enquete_key_prefix"}:
-        raise ValueError(
-            "Unknown delete_strategy '%s' for %s/%s" % (delete_strategy, corporation, facility_name)
-        )
-
->>>>>>> b54e6eea
     should_delete = facility_config.get("delete", True)
     enquete_key_prefix = facility_config.get("enquete_key_prefix")
     enquete_key_suffix = facility_config.get("enquete_key_suffix")
@@ -421,38 +410,9 @@
         buffer.append([record.get(key) for key in ordered_keys])
 
     if should_delete:
-<<<<<<< HEAD
         cursor.execute(
             f"DELETE FROM {table_name} WHERE facility_code = %s", (facility_code,)
         )
-=======
-        if delete_strategy == "enquete_keys":
-            if delete_keys:
-                cursor.execute(
-                    f"DELETE FROM {table_name} WHERE facility_code = %s AND enquete_key = ANY(%s)",
-                    (facility_code, list(delete_keys)),
-                )
-            else:
-                logger.info(
-                    "Skipping deletion for %s/%s because no enquete keys were generated.",
-                    corporation,
-                    facility_name,
-                )
-        elif delete_strategy == "enquete_key_prefix":
-            prefix = enquete_key_prefix
-            if not prefix:
-                raise ValueError(
-                    "delete_strategy 'enquete_key_prefix' requires 'enquete_key_prefix' to be set"
-                )
-            cursor.execute(
-                f"DELETE FROM {table_name} WHERE facility_code = %s AND enquete_key LIKE %s",
-                (facility_code, f"{prefix}%"),
-            )
-        else:
-            cursor.execute(
-                f"DELETE FROM {table_name} WHERE facility_code = %s", (facility_code,)
-            )
->>>>>>> b54e6eea
     else:
         logger.info(
             "Skipping deletion for %s/%s because delete is disabled in the configuration.",
